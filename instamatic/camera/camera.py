from pathlib import Path

import sys
import logging
logger = logging.getLogger(__name__)

from instamatic import config

__all__ = ["Camera"]


def Camera(kind, as_stream=False):
    if kind == "simulate":
        from .camera_simu import CameraSimu
        cam = CameraSimu(kind)
    elif kind == "simulateDLL":
        from .camera_gatan import CameraDLL
        cam = CameraDLL(kind)
    elif kind in ("orius", "gatan"):
        from .camera_gatan import CameraDLL
        cam = CameraDLL("gatan")
    elif kind in ("timepix", "pytimepix"):
        from . import camera_timepix
        tpx_config = Path(__file__).parent / "tpx" / "config.txt"
        cam = camera_timepix.initialize(tpx_config)
    else:
        raise ValueError("No such camera: {kind}".format(kind=kind))

    if cam.streamable and as_stream:
        from .videostream import VideoStream
        return VideoStream(cam)
    else:
        return cam


<<<<<<< HEAD
class CameraDLL(object):
    """docstring for Camera"""

    def __init__(self, kind="gatan"):
        """Initialize camera module

        kind:
            'gatan'
            'simulateDLL'
        """
        super(CameraDLL, self).__init__()

        # os.environ['PATH'] = cameradir + ';' + os.environ['PATH']

        self._cameradir = cameradir = Path(__file__).parent
        self._curdir = curdir = Path.cwd()

        if kind == "simulateDLL":
            libpath = cameradir / DLLPATH_SIMU
        elif kind == "gatan":
            libpath = cameradir / DLLPATH_GATAN
        else:
            raise ValueError("No such camera: {kind}".format(kind=kind))

        self.name = kind

        try:
            lib = ctypes.cdll.LoadLibrary(str(libpath))
        except WindowsError as e:
            print(e)
            raise RuntimeError("Cannot load DLL: {libpath}".format(libpath=libpath))

        # Use dependency walker to get function names from DLL: http://www.dependencywalker.com/
        self._acquireImageNewFloat = getattr(lib, '?acquireImageNewFloat@@YAHHHHHHN_NPEAPEAMPEAH2@Z')
        self._acquireImageNewFloat.argtypes = [c_int, c_int, c_int, c_int, c_int, c_double, c_bool, POINTER(
            POINTER(c_float)), POINTER(c_int), POINTER(c_int)]
        self._cameraCount = getattr(lib, '?cameraCount@@YAHXZ')
        self._cameraCount.restype = c_int

        self._cameraDimensions = getattr(lib, '?cameraDimensions@@YA_NPEAH0@Z')
        self._cameraDimensions.argtypes = [POINTER(c_long), POINTER(c_long)]

        self._cameraName = getattr(lib, '?cameraName@@YA_NPEA_WH@Z')
        self._cameraName.argtypes = [c_wchar_p, c_int]
        self._cameraName.restype = c_bool

        self._CCDCOM2release = getattr(lib, '?CCDCOM2_release@@YAXPEAM@Z')
        self._CCDCOM2release.argtypes = [POINTER(c_float)]

        self._initCCDCOM = getattr(lib, '?initCCDCOM@@YAHH@Z')
        self._initCCDCOM.restype = c_int

        self._isCameraInfoAvailable = getattr(lib, '?isCameraInfoAvailable@@YA_NXZ')
        self._isCameraInfoAvailable.restype = c_bool

        self._releaseCCDCOM = getattr(lib, '?releaseCCDCOM@@YAXXZ')

        self.establishConnection()

        self.load_defaults()

        msg = "Camera {camera} initialized".format(camera=self.getName())
        logger.info(msg)

        # print "Dimensions {}x{}".format(*self.getDimensions())
        # print "Info {} | Count {}".format(self.isCameraInfoAvailable(), self.getCameraCount())

        atexit.register(self.releaseConnection)

    def load_defaults(self):
        self.defaults = config.camera

        self.default_exposure = self.defaults.default_exposure
        self.default_binsize = self.defaults.default_binsize
        self.possible_binsizes = self.defaults.possible_binsizes
        self.dimensions = self.defaults.dimensions
        self.xmax, self.ymax = self.dimensions

        try:
            correction_ratio = self.defaults.correction_ratio
        except AttributeError:
            pass
        else:
            self._setCorrectionRatio(c_double(1/correction_ratio))

    def getImage(self, exposure=None, binsize=None,**kwargs):
        """Image acquisition routine

        exposure: exposure time in seconds
        binsize: which binning to use
        showindm: show image in digital micrograph
        xmin, xmax, ymin, ymax: retrieve image with smaller size from a subset of pixels
        """

        if not exposure:
            exposure = self.default_exposure
        if not binsize:
            binsize = self.default_binsize

        xmin = kwargs.get("xmin", 0)
        xmax = kwargs.get("xmax", self.xmax)
        ymin = kwargs.get("ymin", 0)
        ymax = kwargs.get("ymax", self.ymax)
        showindm = kwargs.get("showindm", False)

        if binsize not in self.possible_binsizes:
            raise ValueError(
                "Cannot use binsize={}..., should be one of {}".format(binsize, self.possible_binsizes))

        pdata = POINTER(c_float)()
        pnImgWidth = c_int(0)
        pnImgHeight = c_int(0)
        self._acquireImageNewFloat(ymin, xmin, ymax, xmax, binsize, exposure, showindm, byref(
            pdata), byref(pnImgWidth), byref(pnImgHeight))
        xres = pnImgWidth.value
        yres = pnImgHeight.value
        # print "shape: {} {}".format(xres, yres)
        arr = np.ctypeslib.as_array(
            (c_float * xres * yres).from_address(addressof(pdata.contents)))
        # memory is not shared between python and C, so we need to copy array
        arr = arr.copy()
        # next we can release pdata memory so that it isn't kept in memory
        self._CCDCOM2release(pdata)

        return arr

    def getCameraCount(self):
        return self._cameraCount()

    def isCameraInfoAvailable(self):
        """Return Boolean"""
        return self._isCameraInfoAvailable()

    def getDimensions(self):
        """Return tuple shape: x,y"""
        pnWidth = c_int(0)
        pnHeight = c_int(0)
        self._cameraDimensions(byref(pnWidth), byref(pnHeight))
        return pnWidth.value, pnHeight.value

    def getName(self):
        """Return string"""
        buf = create_unicode_buffer(20)
        self._cameraName(buf, 20)
        return buf.value

    def establishConnection(self):
        res = self._initCCDCOM(20120101)
        if res != 1:
            raise RuntimeError("Could not establish camera connection to {}".format(self.name))

    def releaseConnection(self):
        name = self.getName()
        self._releaseCCDCOM()
        msg = "Connection to camera {} released".format(name) 
        logger.info(msg)


class CameraSimu(object):
    """docstring for Camera"""

    def __init__(self, kind="simulate"):
        """Initialize camera module
        """
        super(CameraSimu, self).__init__()

        # os.environ['PATH'] = cameradir + ';' + os.environ['PATH']

        self._cameradir = cameradir = Path(__file__).parent
        self._curdir = curdir = Path.cwd()

        self.name = kind

        self.establishConnection()

        self.load_defaults()

        msg = "Camera {camera} initialized".format(camera=self.getName())
        logger.info(msg)

        atexit.register(self.releaseConnection)
    
    def load_defaults(self):
        self.defaults = config.camera

        self.default_exposure = self.defaults.default_exposure
        self.default_binsize = self.defaults.default_binsize
        self.possible_binsizes = self.defaults.possible_binsizes
        self.dimensions = self.defaults.dimensions
        self.xmax, self.ymax = self.dimensions

        try:
            correction_ratio = self.defaults.correction_ratio
        except AttributeError:
            pass
        else:
            self._setCorrectionRatio(c_double(1/correction_ratio))

    def getImage(self, exposure=None, binsize=None, **kwargs):
        """Image acquisition routine

        exposure: exposure time in seconds
        binsize: which binning to use
        """

        if not exposure:
            exposure = self.default_exposure
        if not binsize:
            binsize = self.default_binsize

        time.sleep(exposure)

        arr = np.random.randint(256, size=self.dimensions)

        return arr

    def getCameraCount(self):
        return 1

    def isCameraInfoAvailable(self):
        """Return Boolean"""
        return True

    def getDimensions(self):
        """Return tuple shape: x,y"""
        return self.dimensions

    def getName(self):
        """Return string"""
        return self.name

    def establishConnection(self):
        res = 1
        if res != 1:
            raise RuntimeError("Could not establish camera connection to {name}".format(name=self.name))

    def releaseConnection(self):
        name = self.getName()
        msg = "Connection to camera {name} released".format(name=name)
        logger.info(msg)


=======
>>>>>>> eae17855
def main_entry():
    import argparse
    from instamatic.formats import write_tiff
    # usage = """acquire"""

    description = """Program to acquire image data from gatan gatan ccd camera"""

    parser = argparse.ArgumentParser(  # usage=usage,
        description=description,
        formatter_class=argparse.RawDescriptionHelpFormatter)

    # parser.add_argument("args",
    #                     type=str, metavar="FILE",
    #                     help="Path to save cif")

    parser.add_argument("-b", "--binsize",
                        action="store", type=int, metavar="N", dest="binsize",
                        help="""Binsize to use. Must be one of 1, 2, or 4 (default 1)""")

    parser.add_argument("-e", "--exposure",
                        action="store", type=float, metavar="N", dest="exposure",
                        help="""Exposure time (default 0.5)""")

    parser.add_argument("-o", "--out",
                        action="store", type=str, metavar="image.png", dest="outfile",
                        help="""Where to store image""")

    parser.add_argument("-d", "--display",
                        action="store_true", dest="show_fig",
                        help="""Show the image (default True)""")

    # parser.add_argument("-t", "--tem",
    #                     action="store", type=str, dest="tem",
    #                     help="""Simulate microscope connection (default False)""")

    parser.add_argument("-u", "--simulate",
                        action="store_true", dest="simulate",
                        help="""Simulate camera/microscope connection (default False)""")
    
    parser.add_argument("-s", "--series",
                        action="store_true", dest="take_series",
                        help="""Enable mode to take a series of images (default False)""")
    
    parser.set_defaults(
        binsize=1,
        exposure=1,
        outfile=None,
        show_fig=False,
        test=False,
        simulate=False,
        camera="simulate",
        take_series=False
    )

    options = parser.parse_args()

    binsize = options.binsize
    exposure = options.exposure

    outfile = options.outfile
    show_fig = options.show_fig

    take_series = options.take_series

    from instamatic import TEMController
    ctrl = TEMController.initialize()
    
    if take_series:
        i = 1
        print("\nUsage:")
        print("    set b/e/i X -> set binsize/exposure/file number to X")
        print("    XXX         -> Add comment to header")
        print("    exit        -> exit the program")
    while take_series:
        outfile = "image_{:04d}".format(i)
        inp = input("\nHit enter to take an image: \n >> [{}] ".format(outfile))
        if inp == "exit":
            break
        elif inp.startswith("set"):
            try:
                key, value = inp.split()[1:3]
            except ValueError:
                print("Input not understood")
                continue
            if key == "e":
                try:
                    value = float(value)
                except ValueError as e:
                    print(e)
                if value > 0:
                    exposure = value
            elif key == "b":
                try:
                    value = int(value)
                except ValueError as e:
                    print(e)
                if value in (1,2,4):
                    binsize = value
            elif key == "i":
                try:
                    value = int(value)
                except ValueError as e:
                    print(e)
                if value > 0:
                    i = value
            print("binsize = {} | exposure = {} | file #{}".format(binsize, exposure, i))
        else:
            arr, h = ctrl.getImage(binsize=binsize, exposure=exposure, comment=inp)

            write_tiff(outfile, arr, header=h)
    
            i += 1
    else:
        import matplotlib.pyplot as plt

        arr, h = ctrl.getImage(binsize=binsize, exposure=exposure)

        if show_fig:
            # save_header(sys.stdout, h)
            plt.imshow(arr, cmap="gray", interpolation="none")
            plt.show()
    
        if outfile:
            write_tiff(outfile, arr, header=h)
        else:
            write_tiff("out", arr, header=h)

    # cam.releaseConnection()


if __name__ == '__main__':
    # main_entry()
    cam = Camera(kind="timepix")
    arr = cam.getImage(exposure=0.1)
    print(arr)
    print(arr.shape)<|MERGE_RESOLUTION|>--- conflicted
+++ resolved
@@ -33,251 +33,6 @@
         return cam
 
 
-<<<<<<< HEAD
-class CameraDLL(object):
-    """docstring for Camera"""
-
-    def __init__(self, kind="gatan"):
-        """Initialize camera module
-
-        kind:
-            'gatan'
-            'simulateDLL'
-        """
-        super(CameraDLL, self).__init__()
-
-        # os.environ['PATH'] = cameradir + ';' + os.environ['PATH']
-
-        self._cameradir = cameradir = Path(__file__).parent
-        self._curdir = curdir = Path.cwd()
-
-        if kind == "simulateDLL":
-            libpath = cameradir / DLLPATH_SIMU
-        elif kind == "gatan":
-            libpath = cameradir / DLLPATH_GATAN
-        else:
-            raise ValueError("No such camera: {kind}".format(kind=kind))
-
-        self.name = kind
-
-        try:
-            lib = ctypes.cdll.LoadLibrary(str(libpath))
-        except WindowsError as e:
-            print(e)
-            raise RuntimeError("Cannot load DLL: {libpath}".format(libpath=libpath))
-
-        # Use dependency walker to get function names from DLL: http://www.dependencywalker.com/
-        self._acquireImageNewFloat = getattr(lib, '?acquireImageNewFloat@@YAHHHHHHN_NPEAPEAMPEAH2@Z')
-        self._acquireImageNewFloat.argtypes = [c_int, c_int, c_int, c_int, c_int, c_double, c_bool, POINTER(
-            POINTER(c_float)), POINTER(c_int), POINTER(c_int)]
-        self._cameraCount = getattr(lib, '?cameraCount@@YAHXZ')
-        self._cameraCount.restype = c_int
-
-        self._cameraDimensions = getattr(lib, '?cameraDimensions@@YA_NPEAH0@Z')
-        self._cameraDimensions.argtypes = [POINTER(c_long), POINTER(c_long)]
-
-        self._cameraName = getattr(lib, '?cameraName@@YA_NPEA_WH@Z')
-        self._cameraName.argtypes = [c_wchar_p, c_int]
-        self._cameraName.restype = c_bool
-
-        self._CCDCOM2release = getattr(lib, '?CCDCOM2_release@@YAXPEAM@Z')
-        self._CCDCOM2release.argtypes = [POINTER(c_float)]
-
-        self._initCCDCOM = getattr(lib, '?initCCDCOM@@YAHH@Z')
-        self._initCCDCOM.restype = c_int
-
-        self._isCameraInfoAvailable = getattr(lib, '?isCameraInfoAvailable@@YA_NXZ')
-        self._isCameraInfoAvailable.restype = c_bool
-
-        self._releaseCCDCOM = getattr(lib, '?releaseCCDCOM@@YAXXZ')
-
-        self.establishConnection()
-
-        self.load_defaults()
-
-        msg = "Camera {camera} initialized".format(camera=self.getName())
-        logger.info(msg)
-
-        # print "Dimensions {}x{}".format(*self.getDimensions())
-        # print "Info {} | Count {}".format(self.isCameraInfoAvailable(), self.getCameraCount())
-
-        atexit.register(self.releaseConnection)
-
-    def load_defaults(self):
-        self.defaults = config.camera
-
-        self.default_exposure = self.defaults.default_exposure
-        self.default_binsize = self.defaults.default_binsize
-        self.possible_binsizes = self.defaults.possible_binsizes
-        self.dimensions = self.defaults.dimensions
-        self.xmax, self.ymax = self.dimensions
-
-        try:
-            correction_ratio = self.defaults.correction_ratio
-        except AttributeError:
-            pass
-        else:
-            self._setCorrectionRatio(c_double(1/correction_ratio))
-
-    def getImage(self, exposure=None, binsize=None,**kwargs):
-        """Image acquisition routine
-
-        exposure: exposure time in seconds
-        binsize: which binning to use
-        showindm: show image in digital micrograph
-        xmin, xmax, ymin, ymax: retrieve image with smaller size from a subset of pixels
-        """
-
-        if not exposure:
-            exposure = self.default_exposure
-        if not binsize:
-            binsize = self.default_binsize
-
-        xmin = kwargs.get("xmin", 0)
-        xmax = kwargs.get("xmax", self.xmax)
-        ymin = kwargs.get("ymin", 0)
-        ymax = kwargs.get("ymax", self.ymax)
-        showindm = kwargs.get("showindm", False)
-
-        if binsize not in self.possible_binsizes:
-            raise ValueError(
-                "Cannot use binsize={}..., should be one of {}".format(binsize, self.possible_binsizes))
-
-        pdata = POINTER(c_float)()
-        pnImgWidth = c_int(0)
-        pnImgHeight = c_int(0)
-        self._acquireImageNewFloat(ymin, xmin, ymax, xmax, binsize, exposure, showindm, byref(
-            pdata), byref(pnImgWidth), byref(pnImgHeight))
-        xres = pnImgWidth.value
-        yres = pnImgHeight.value
-        # print "shape: {} {}".format(xres, yres)
-        arr = np.ctypeslib.as_array(
-            (c_float * xres * yres).from_address(addressof(pdata.contents)))
-        # memory is not shared between python and C, so we need to copy array
-        arr = arr.copy()
-        # next we can release pdata memory so that it isn't kept in memory
-        self._CCDCOM2release(pdata)
-
-        return arr
-
-    def getCameraCount(self):
-        return self._cameraCount()
-
-    def isCameraInfoAvailable(self):
-        """Return Boolean"""
-        return self._isCameraInfoAvailable()
-
-    def getDimensions(self):
-        """Return tuple shape: x,y"""
-        pnWidth = c_int(0)
-        pnHeight = c_int(0)
-        self._cameraDimensions(byref(pnWidth), byref(pnHeight))
-        return pnWidth.value, pnHeight.value
-
-    def getName(self):
-        """Return string"""
-        buf = create_unicode_buffer(20)
-        self._cameraName(buf, 20)
-        return buf.value
-
-    def establishConnection(self):
-        res = self._initCCDCOM(20120101)
-        if res != 1:
-            raise RuntimeError("Could not establish camera connection to {}".format(self.name))
-
-    def releaseConnection(self):
-        name = self.getName()
-        self._releaseCCDCOM()
-        msg = "Connection to camera {} released".format(name) 
-        logger.info(msg)
-
-
-class CameraSimu(object):
-    """docstring for Camera"""
-
-    def __init__(self, kind="simulate"):
-        """Initialize camera module
-        """
-        super(CameraSimu, self).__init__()
-
-        # os.environ['PATH'] = cameradir + ';' + os.environ['PATH']
-
-        self._cameradir = cameradir = Path(__file__).parent
-        self._curdir = curdir = Path.cwd()
-
-        self.name = kind
-
-        self.establishConnection()
-
-        self.load_defaults()
-
-        msg = "Camera {camera} initialized".format(camera=self.getName())
-        logger.info(msg)
-
-        atexit.register(self.releaseConnection)
-    
-    def load_defaults(self):
-        self.defaults = config.camera
-
-        self.default_exposure = self.defaults.default_exposure
-        self.default_binsize = self.defaults.default_binsize
-        self.possible_binsizes = self.defaults.possible_binsizes
-        self.dimensions = self.defaults.dimensions
-        self.xmax, self.ymax = self.dimensions
-
-        try:
-            correction_ratio = self.defaults.correction_ratio
-        except AttributeError:
-            pass
-        else:
-            self._setCorrectionRatio(c_double(1/correction_ratio))
-
-    def getImage(self, exposure=None, binsize=None, **kwargs):
-        """Image acquisition routine
-
-        exposure: exposure time in seconds
-        binsize: which binning to use
-        """
-
-        if not exposure:
-            exposure = self.default_exposure
-        if not binsize:
-            binsize = self.default_binsize
-
-        time.sleep(exposure)
-
-        arr = np.random.randint(256, size=self.dimensions)
-
-        return arr
-
-    def getCameraCount(self):
-        return 1
-
-    def isCameraInfoAvailable(self):
-        """Return Boolean"""
-        return True
-
-    def getDimensions(self):
-        """Return tuple shape: x,y"""
-        return self.dimensions
-
-    def getName(self):
-        """Return string"""
-        return self.name
-
-    def establishConnection(self):
-        res = 1
-        if res != 1:
-            raise RuntimeError("Could not establish camera connection to {name}".format(name=self.name))
-
-    def releaseConnection(self):
-        name = self.getName()
-        msg = "Connection to camera {name} released".format(name=name)
-        logger.info(msg)
-
-
-=======
->>>>>>> eae17855
 def main_entry():
     import argparse
     from instamatic.formats import write_tiff
