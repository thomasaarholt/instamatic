from Tkinter import *
from PIL import Image, ImageEnhance
from PIL import ImageTk
import threading
import numpy as np
import time
import datetime
from instamatic.formats import write_tiff
from camera import Camera


class ImageGrabber(object):
    """docstring for ImageGrabber"""
    def __init__(self, cam, callback, frametime=0.05):
        super(ImageGrabber, self).__init__()
        
        self.callback = callback
        self.cam = cam

        self.default_exposure = self.cam.default_exposure
        self.default_binsize = self.cam.default_binsize
        self.dimensions = self.cam.dimensions
        self.defaults = self.cam.defaults
        self.name = self.cam.name

        self.frame = None
        self.thread = None
        self.stopEvent = None

        self.stash = None

        self.frametime = frametime
        self.exposure = self.frametime
        self.binsize = self.cam.default_binsize

        self.lock = threading.Lock()

        self.stopEvent = threading.Event()
        self.acquireInitiateEvent = threading.Event()
        self.acquireCompleteEvent = threading.Event()
        self.continuousCollectionEvent = threading.Event()

    def run(self):
        while not self.stopEvent.is_set():

            if self.acquireInitiateEvent.is_set():
                self.acquireInitiateEvent.clear()
                
                # frame = np.ones((512, 512))*256
                # time.sleep(self.exposure)

                frame = self.cam.getImage(t=self.exposure, fastmode=True)
                self.callback(frame, acquire=True)

            elif not self.continuousCollectionEvent.is_set():
                # frame = np.random.random((512,512)) * 256
                # time.sleep(max(self.frametime, 0.01))
                
                frame = self.cam.getImage(t=self.frametime, fastmode=True)
                self.callback(frame)

    def start_loop(self):
        self.thread = threading.Thread(target=self.run, args=())
        self.thread.start()

    def end_loop(self):
        self.thread.stop()


class VideoStream(threading.Thread):
    """docstring for VideoStream"""
    def __init__(self, cam="simulate"):
        threading.Thread.__init__(self)

        self.cam = Camera(kind=cam)

        self.panel = None

        self.default_exposure = self.cam.default_exposure
        self.default_binsize = self.cam.default_binsize
        self.dimensions = self.cam.dimensions
        self.defaults = self.cam.defaults
        self.name = self.cam.name

        self.frame_delay = 100

        self.frametime = 0.05
        self.brightness = 1.0

        self.last = time.time()
        self.nframes = 1
        self.update_frequency = 0.25
        self.last_interval = self.frametime

        self.stream = self.setup_stream()
        self.start()

    def run(self):
        self.root = Tk()

        self.init_vars()
        self.buttonbox(self.root)
        self.header(self.root)
        self.makepanel(self.root)

        # self.stopEvent = threading.Event()
 
        self.root.wm_title("Instamatic stream")
        self.root.wm_protocol("WM_DELETE_WINDOW", self.close)

        self.root.bind('<Escape>', self.close)

        self.root.bind('<<StreamAcquire>>', self.on_frame)
        self.root.bind('<<StreamEnd>>', self.close)
        self.root.bind('<<StreamFrame>>', self.on_frame)

        self.start_stream()
        self.root.mainloop()

    def header(self, master):
        ewidth = 10
        lwidth = 12

        frame = Frame(master)
        self.e_fps         = Entry(frame, bd=0, width=ewidth, textvariable=self.var_fps, state=DISABLED)
        self.e_interval = Entry(frame, bd=0, width=ewidth, textvariable=self.var_interval, state=DISABLED)
        # self.e_overhead    = Entry(frame, bd=0, width=ewidth, textvariable=self.var_overhead, state=DISABLED)
        
        Label(frame, anchor=E, width=lwidth, text="fps:").grid(row=1, column=0)
        self.e_fps.grid(row=1, column=1)
        Label(frame, anchor=E, width=lwidth, text="interval (ms):").grid(row=1, column=2)
        self.e_interval.grid(row=1, column=3)
        # Label(frame, anchor=E, width=lwidth, text="overhead (ms):").grid(row=1, column=4)
        # self.e_overhead.grid(row=1, column=5)
        
        frame.pack()

        frame = Frame(master)
        
        self.e_frametime = Spinbox(frame, width=ewidth, textvariable=self.var_frametime, from_=0.0, to=1.0, increment=0.01)
        
        Label(frame, anchor=E, width=lwidth, text="exposure (s)").grid(row=1, column=0)
        self.e_frametime.grid(row=1, column=1)

        self.e_brightness = Spinbox(frame, width=ewidth, textvariable=self.var_brightness, from_=0.0, to=10.0, increment=0.1)
        
        Label(frame, anchor=E, width=lwidth, text="Brightness").grid(row=1, column=2)
        self.e_brightness.grid(row=1, column=3)
        
        frame.pack()

    def makepanel(self, master, resolution=(512,512)):
        if self.panel is None:
            image = Image.fromarray(np.zeros(resolution))
            image = ImageTk.PhotoImage(image)

            self.panel = Label(image=image)
            self.panel.image = image
            self.panel.pack(side="left", padx=10, pady=10)

    def buttonbox(self, master):
        btn = Button(master, text="Save image",
            command=self.saveImage)
        btn.pack(side="bottom", fill="both", expand="yes", padx=10, pady=10)

    def init_vars(self):
        self.var_fps = DoubleVar()
        self.var_interval = DoubleVar()
        # self.var_overhead = DoubleVar()

        self.var_frametime = DoubleVar()
        self.var_frametime.set(self.frametime)
        self.var_frametime.trace("w", self.update_frametime)

        self.var_brightness = DoubleVar(value=1.0)
        self.var_brightness.set(self.brightness)
        self.var_brightness.trace("w", self.update_brightness)

    def update_frametime(self, name, index, mode):
        # print name, index, mode
        try:
            self.frametime = self.var_frametime.get()
        except:
            pass
        else:
            self.stream.frametime = self.frametime

    def update_brightness(self, name, index, mode):
        # print name, index, mode
        try:
            self.brightness = self.var_brightness.get()
        except:
            pass

    def saveImage(self):
        outfile = datetime.datetime.now().strftime("%Y%m%d-%H%M%S.%f") + ".tiff"
        write_tiff(outfile, self.frame)
        print " >> Wrote file:", outfile

    def close(self):
        self.stream.stopEvent.set()
        self.root.quit()

    def send_frame(self, frame, acquire=False):
        if acquire:
            self.stream.lock.acquire(True)
            self.acquired_frame = self.frame = frame
            self.stream.lock.release()
            self.stream.acquireCompleteEvent.set()
        else:
            self.stream.lock.acquire(True)
            self.frame = frame
            self.stream.lock.release()

        # these events feel fragile if fired in rapid succession
        # self.root.event_generate('<<StreamFrame>>', when='tail')

    def setup_stream(self):
        return ImageGrabber(self.cam, callback=self.send_frame, frametime=self.frametime)
    
    def start_stream(self):
        self.stream.start_loop()
        self.root.after(500, self.on_frame)

    def on_frame(self, event=None):
        self.stream.lock.acquire(True)
        frame = self.frame
        self.stream.lock.release()

<<<<<<< HEAD
        frame = np.rot90(frame, k=3)

        if self.brightness != 1:
            image = Image.fromarray(frame).convert("L")
            image = ImageEnhance.Brightness(image).enhance(self.brightness)
            # Can also use ImageEnhance.Sharpness or ImageEnhance.Contrast if needed
=======
        if self.brightness != 1:
            image = Image.fromarray(frame).convert("L")
            image = ImageEnhance.Brightness(image).enhance(self.brightness)
            # Can also use ImageEnhance.Sharpness or ImageEnhance.Brightness if needed
>>>>>>> fea378c2
        else:
            image = Image.fromarray(frame)

        image = ImageTk.PhotoImage(image=image)

        self.panel.configure(image=image)
        # keep a reference to avoid premature garbage collection
        self.panel.image = image

        self.update_frametimes()
        # self.root.update_idletasks()

        self.root.after(self.frame_delay, self.on_frame)

    def update_frametimes(self):
        self.current = time.time()
        delta = self.current - self.last

        if delta > self.update_frequency:
            interval = delta/self.nframes

            interval = (interval * 0.5) + (self.last_interval * 0.5)

            fps = 1.0/interval
            # overhead = interval - self.stream.frametime

            self.var_fps.set(round(fps, 2))
            self.var_interval.set(round(interval*1000, 2))
            # self.var_overhead.set(round(overhead*1000, 2))
            self.last = self.current
            self.nframes = 1

            self.last_interval = interval
        else:
            self.nframes += 1

    def getImage(self, t=None, binsize=1):
        current_frametime = self.stream.frametime

        # set to 0 to prevent it lagging data acquisition
        self.stream.frametime = 0
        if t:
            self.stream.exposure = t
        if binsize:
            self.stream.binsize = binsize

        self.stream.acquireInitiateEvent.set()

        self.stream.acquireCompleteEvent.wait()

        self.stream.lock.acquire(True)
        frame = self.acquired_frame
        self.stream.lock.release()
        
        self.stream.acquireCompleteEvent.clear()
        self.stream.frametime = current_frametime
        return frame

    def block(self):
        self.stream.continuousCollectionEvent.set()

    def unblock(self):
        self.stream.continuousCollectionEvent.clear()

    def continuous_collection(self, exposure=0.1, n=100, callback=None):
        """
        Function to continuously collect data
        Blocks the videostream while collecting data, and only shows collected images

        exposure: float
            exposure time
        n: int
            number of frames to collect
            if defined, returns a list of collected frames
        callback: function
            This function is called on every iteration with the image as first argument
            Should return True or False if data collection is to continue
        """
        buffer = []

        go_on = True
        i = 0

        self.block()
        while go_on:
            i += 1

            img = self.getImage(t=exposure)

            if callback:
                go_on = callback(img)
            else:
                buffer.append(img)
                go_on = i < n

        self.unblock()

        if not callback:
            return buffer


if __name__ == '__main__':
    stream = VideoStream(cam="simulate")
    from IPython import embed
    embed()
    stream.close()<|MERGE_RESOLUTION|>--- conflicted
+++ resolved
@@ -227,19 +227,13 @@
         frame = self.frame
         self.stream.lock.release()
 
-<<<<<<< HEAD
         frame = np.rot90(frame, k=3)
 
         if self.brightness != 1:
             image = Image.fromarray(frame).convert("L")
             image = ImageEnhance.Brightness(image).enhance(self.brightness)
             # Can also use ImageEnhance.Sharpness or ImageEnhance.Contrast if needed
-=======
-        if self.brightness != 1:
-            image = Image.fromarray(frame).convert("L")
-            image = ImageEnhance.Brightness(image).enhance(self.brightness)
-            # Can also use ImageEnhance.Sharpness or ImageEnhance.Brightness if needed
->>>>>>> fea378c2
+
         else:
             image = Image.fromarray(frame)
 
