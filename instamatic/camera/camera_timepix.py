import os, sys
import ctypes
from IPython import embed
from ctypes import *
from pathlib import Path

import numpy as np

import time
import traceback
import atexit

from instamatic.utils import high_precision_timers
high_precision_timers.enable()

# SoPhy > File > Medipix/Timepix control > Save parametrized settings
# Save updated config for timepix camera
CONFIG_PYTIMEPIX = "tpx"


class LockingError(RuntimeError):
    pass


def arrangeData(raw, out=None):
    """10000 loops, best of 3: 81.3 s per loop"""
    s  = 256*256
    q1 = raw[0  :s  ].reshape(256, 256)
    q2 = raw[s  :2*s].reshape(256, 256)
    q3 = raw[2*s:3*s][::-1].reshape(256, 256)
    q4 = raw[3*s:4*s][::-1].reshape(256, 256)

    if out is None:
        out = np.empty((516, 516), dtype=raw.dtype)
    out[0:256, 0:256] = q1
    out[0:256, 260:516] = q2
    out[260:516, 0:256] = q4
    out[260:516, 260:516] = q3

    return out


def correctCross(raw, factor=2.15):
    """100000 loops, best of 3: 18 us per loop"""
    raw[255:258] = raw[255] / factor
    raw[:,255:258] = raw[:,255:256] / factor

    raw[258:261] = raw[260] / factor
    raw[:,258:261] = raw[:,260:261] / factor


class CameraTPX(object):
    def __init__(self):
        libdrc = Path(__file__).parent

        self.lockfile = libdrc / "timepix.lockfile"
        self.acquire_lock()
        
        libpath = libdrc / "EMCameraObj.dll"
        curdir = Path.cwd()

        os.chdir(libdrc)
        self.lib = ctypes.cdll.LoadLibrary(str(libpath))
        os.chdir(curdir)
        
        # self.lib.EMCameraObj_readHwDacs.argtypes = [c_char]
        self.lib.EMCameraObj_Connect.restype = c_bool
        self.lib.EMCameraObj_Disconnect.restype = c_bool
        self.lib.EMCameraObj_timerExpired.restype = c_bool

        self.obj = self.lib.EMCameraObj_new()
        atexit.register(self.disconnect)
        self.is_connected = None

        self.name = self.getName()
        self.load_defaults()

    def acquire_lock(self):
        try:
            os.rename(self.lockfile, self.lockfile)
            # WinError 32 if file is open by the same/another process
        except PermissionError:
            raise LockingError("Cannot establish lock to {lockfile} because it is used by another process".format(lockfile=self.lockfile))
        else:
            self._lock = open(self.lockfile)

        atexit.register(self.release_lock)

    def release_lock(self):
        self._lock.close()

    def init(self):
        self.lib.EMCameraObj_Init(self.obj)

    def uninit(self):
        """Doesn't do anything"""
        self.lib.EMCameraObj_UnInit(self.obj)

    def connect(self, hwId):
        hwId = c_int(hwId)
        ret = self.lib.EMCameraObj_Connect(self.obj, hwId)
        if ret:
            self.is_connected = True
            print("Camera connected (hwId={})".format(hwId.value))
        else:
            raise IOError("Could not establish connection to camera.")
        return ret

    def disconnect(self):
        if not self.is_connected:
            return True
        ret = self.lib.EMCameraObj_Disconnect(self.obj)
        if ret:
            self.is_connected = False
            print("Camera disconnected")
        else:
            print("Camera disconnect failed...")
        return ret

    def getFrameSize(self):
        return self.lib.EMCameraObj_getFrameSize(self.obj)

    def readRealDacs(self, filename):
        "std::string filename"
        if not os.path.exists(filename):
            raise IOError("Cannot find `RealDacs` file: {}".format(filename))

        filename = str(filename).encode()
        buffer = create_string_buffer(filename)
        # print buffer.value, len(buffer), buffer
        
        try:
            self.lib.EMCameraObj_readRealDacs(self.obj, buffer)
        except Exception as e:
            traceback.print_exc()
            self.disconnect()
            sys.exit()

    def readHwDacs(self, filename):
        "std::string filename"
        if not os.path.exists(filename):
            raise IOError("Cannot find `HwDacs` file: {}".format(filename))

        filename = str(filename).encode()
        buffer = create_string_buffer(filename)
        # print buffer.value, len(buffer), buffer

        try:
            self.lib.EMCameraObj_readHwDacs(self.obj, buffer)
        except Exception as e:
            traceback.print_exc()
            self.disconnect()
            sys.exit()

    def readPixelsCfg(self, filename):
        "std::string filename"
        "int mode = TPX_MODE_DONT_SET  ->  set in header file"
        if not os.path.exists(filename):
            raise IOError("Cannot find `PixelsCfg` file: {}".format(filename))

        filename = str(filename).encode()
        buffer = create_string_buffer(filename)
        # print buffer.value, len(buffer), buffer

        try:
            self.lib.EMCameraObj_readPixelsCfg(self.obj, buffer)
        except Exception as e:
            traceback.print_exc()
            self.disconnect()
            sys.exit()

    def processRealDac(self, chipnr=None, index=None, key=None, value=None):
        "int *chipnr"
        "int *index"
        "std::string *key"
        "std::string *value"

        chipnr = c_int(0)
        index = c_int(0)
        key = create_unicode_buffer(20)
        value = create_unicode_buffer(20)

        self.lib.EMCameraObj_processRealDac(self.obj, byref(chipnr), byref(index), key, value)
    
    def processHwDac(self, key, value):
        "std::string *key"
        "std::string *value"

        key = create_unicode_buffer(20)
        value = create_unicode_buffer(20)
        self.lib.EMCameraObj_processHwDac(self.obj, byref(key), byref(value))
    
    def startAcquisition(self):
        """Equivalent to openShutteR?"""
        self.lib.EMCameraObj_startAcquisition(self.obj)
    
    def stopAcquisition(self):
        """Equivalent to closeShutter?"""       
        self.lib.EMCameraObj_stopAcquisition(self.obj)
    
    def openShutter(self):
        """Opens the Relaxd shutter under software control. Note
        that opening and closing the shutter under software control does
        not give a good control over the timing and should only be used
        for debugging or very long exposures where timing is less important."""
        self.lib.EMCameraObj_openShutter(self.obj)
    
    def closeShutter(self):
        """Closes shutter under software control."""
        self.lib.EMCameraObj_closeShutter(self.obj)
    
    def readMatrix(self, arr=None, sz=512*512):
        """Reads a frame from all connected devices, decodes the data
        and stores the pixel counts in array data.
        
        i16 *data # data storage array
        u32 sz    # size of array"""

        if arr is None:
            arr = np.empty(sz, dtype=np.int16)
    
        ref = np.ctypeslib.as_ctypes(arr)
        sz = ctypes.c_uint32(sz)

        # readout speed
        # 100 loops, best of 3: 7.52 ms per loop
        self.lib.EMCameraObj_readMatrix(self.obj, byref(ref), sz)

        return arr
    
    def enableTimer(self, enable, us):
        """Disables (enable is false) or enables the timer and sets the timer time-out
        to us microseconds. Note that the timer resolution is 10 us. After the Relaxd
        shutter opens (either explicitly by software or by an external trigger),
        it closes again after the set time.

        bool enable
        int us = 10 # microseconds"""

        enable = c_bool(enable)
        us = c_int(us)

        self.lib.EMCameraObj_enableTimer(self.obj, enable, us)
    
    def resetMatrix(self):
        self.lib.EMCameraObj_resetMatrix(self.obj)

    def timerExpired(self):
        return self.lib.EMCameraObj_timerExpired(self.obj)
    
    def setAcqPars(self, pars):
        "AcqParams *pars"

        raise NotImplementedError
        pars = AcqParams
        self.lib.EMCameraObj_setAcqPars(self.obj, byref(pars))
    
    def isBusy(self, busy):
        "bool *busy"

        busy = c_bool(busy)
        self.lib.EMCameraObj_isBusy(self.obj, byref(busy))

    def acquireData(self, exposure=0.001):
        microseconds = int(exposure * 1e6)  # seconds to microseconds
        self.enableTimer(True, microseconds)

        self.openShutter()

        # sleep here to avoid burning cycles
        time.sleep(exposure)

        while not self.timerExpired():
            pass
            
        # self.closeShutter()
        
        arr = self.readMatrix()

        out = arrangeData(arr)
        correctCross(out, factor=self.correction_ratio)

        out = np.rot90(out, k=3)

        return out

    def getImage(self, exposure):
        return self.acquireData(exposure=exposure)

    def getName(self):
        return "PyTimepix"

    def getDimensions(self):
        return self.dimensions

    def load_defaults(self):
        if self.name != config.cfg.camera:
            config.load_cfg(camera_name=self.name)

        self.__dict__.update(config.camera.d)

        self.streamable = True


def initialize(config):
    from pathlib import Path

    base = Path(config).parent
    
    # read config.txt
    with open(config, "r") as f:
        for line in f:
            inp = line.split()
            if inp[0] == "HWID":
                hwId = int(inp[1])
            if inp[0] == "HWDACS":
                hwDacs = base / inp[1]
            if inp[0] == "PIXELDACS":
                realDacs = base / inp[1]
            if inp[0] == "PIXELBPC":
                pixelsCfg = base / inp[1]

    cam = CameraTPX()
    isConnected = cam.connect(hwId)
    
    cam.init()

    cam.readHwDacs(hwDacs)
    cam.readPixelsCfg(pixelsCfg)
    cam.readRealDacs(realDacs)

<<<<<<< HEAD
    cam.load_defaults()

    print("Camera {name} initialized (resolution: {dimensions})".format(name=cam.getName(), dimensions=cam.getDimensions()))
=======
    print(f"Camera {cam.getName()} initialized (resolution: {cam.getDimensions()})")
>>>>>>> 38604648

    return cam


if __name__ == '__main__':
    """To restart the camera in case SoPhy hangs,
        in terminal on linux pc:
            ./stopcooling
            ./startcooling
    """

    base = Path("..\\instamatic\\camera\\tpx").resolve()

    print(base)
    print()

    config = base / "config.txt"
    
    cam = initialize(config)
       
    if True:
        t = 0.01
        n = 100

        arr = cam.acquireData(t)
        print("[ py hardware timer] -> shape: {}".format(arr.shape))
        t0 = time.clock()
        for x in range(n):
            cam.acquireData(t)
        dt = time.clock() - t0
        print("Total time: {:.1f} s, acquisition time: {:.2f} ms, overhead: {:.2f} ms".format(dt, 1000*(dt/n), 1000*(dt/n - t)))
    
    embed(banner1='')
    
    isDisconnected = cam.disconnect()<|MERGE_RESOLUTION|>--- conflicted
+++ resolved
@@ -329,13 +329,7 @@
     cam.readPixelsCfg(pixelsCfg)
     cam.readRealDacs(realDacs)
 
-<<<<<<< HEAD
-    cam.load_defaults()
-
     print("Camera {name} initialized (resolution: {dimensions})".format(name=cam.getName(), dimensions=cam.getDimensions()))
-=======
-    print(f"Camera {cam.getName()} initialized (resolution: {cam.getDimensions()})")
->>>>>>> 38604648
 
     return cam
 
