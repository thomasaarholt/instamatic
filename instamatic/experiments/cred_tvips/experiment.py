--- conflicted
+++ resolved
@@ -424,12 +424,7 @@
             print(f"Timestamps from {start_index} to {end_index}")
             timestamps = [1,2,3,4,5]  # just to make it work
 
-<<<<<<< HEAD
-        acq_out = self.path
-        self.timings = get_acquisition_time(timestamps, exp_time=self.exposure_time, savefig=True, drc=acq_out)
-=======
         self.timings = get_acquisition_time(timestamps, exp_time=self.exposure_time, savefig=True, drc=self.path)
->>>>>>> e10224c5
 
         self.log_end_status()
         self.log_stage_positions()
