--- conflicted
+++ resolved
@@ -271,10 +271,4 @@
             while len(buffer) != 0:
                 i, img, h = buffer.pop(0)
                 fn = drc / f"{i:05d}.tiff"
-                write_tiff(fn, img, header=h)
-
-<<<<<<< HEAD
-        print("Data Collection and Conversion Done.")
-        self.stopEvent.clear()
-=======
->>>>>>> b595e04c
+                write_tiff(fn, img, header=h)