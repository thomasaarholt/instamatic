--- conflicted
+++ resolved
@@ -66,52 +66,34 @@
 base_drc = get_base_drc()
 config_drc = base_drc / "config"
 
-<<<<<<< HEAD
-# if not config_drc.exists():
-#     initialize_in_AppData()
-
 assert config_drc.exists(), "Configuration directory `{config_drc}` does not exist.".format(config_drc=config_drc)
-print("Config directory: {config_drc}".format(config_drc=config_drc))
-
-cfg = ConfigObject.from_file(base_drc / "config" / "global.yaml")
-
-microscope = ConfigObject.from_file(base_drc / "config" / "microscope" / "{}.yaml".format(cfg.microscope))
-calibration = ConfigObject.from_file(base_drc / "config" / "calibration" / "{}.yaml".format(cfg.calibration))
-camera = ConfigObject.from_file(base_drc / "config" / "camera" / "{}.yaml".format(cfg.camera))
-=======
-assert config_drc.exists(), f"Configuration directory `{config_drc}` does not exist."
 
 scripts_drc = base_drc / "scripts"
 logs_drc = base_drc / "logs"
 
-scripts_drc.mkdir(exist_ok=True)
-logs_drc.mkdir(exist_ok=True)
+if not scripts_drc.exists():
+    scripts_drc.mkdir()
+if not logs_drc.exists():
+    logs_drc.mkdir()
 
-print(f"Config directory: {config_drc}")
+print("Config directory: {config_drc}".format(config_drc=config_drc))
 
 cfg = ConfigObject.from_file(base_drc / "config" / "global.yaml")
 
 microscope = None
 calibration = None
 camera = None
->>>>>>> 38604648
 
 def load_cfg(microscope_name=cfg.microscope, calibration_name=cfg.calibration, camera_name=cfg.camera):
     global microscope
     global calibration
     global camera
 
-<<<<<<< HEAD
-if not scripts_drc.exists():
-    scripts_drc.mkdir()
-if not logs_drc.exists():
-    logs_drc.mkdir()
-=======
     # print(f"Microscope->{microscope_name}; Calibration->{calibration_name}; Camera->{camera_name}")
 
-    new_microscope = ConfigObject.from_file(base_drc / "config" / "microscope" / f"{microscope_name}.yaml")
-    new_calibration = ConfigObject.from_file(base_drc / "config" / "calibration" / f"{calibration_name}.yaml")
-    new_camera = ConfigObject.from_file(base_drc / "config" / "camera" / f"{camera_name}.yaml")
+    new_microscope = ConfigObject.from_file(base_drc / "config" / "microscope" / "{}.yaml".format(microscope_name))
+    new_calibration = ConfigObject.from_file(base_drc / "config" / "calibration" / "{}.yaml".format(calibration_name))
+    new_camera = ConfigObject.from_file(base_drc / "config" / "camera" / "{}.yaml".format(camera_name))
 
     # assign in two steps to ensure an exception is raised if any of the configs cannot be loaded
     microscope = new_microscope
@@ -123,5 +105,4 @@
     cfg.calibration = calibration.name
     cfg.camera = camera.name
 
-load_cfg()
->>>>>>> 38604648
+load_cfg()