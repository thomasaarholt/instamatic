import os, sys
import yaml
from pathlib import Path
import shutil

import logging
logger = logging.getLogger(__name__)


def initialize_in_AppData():
    src = Path(__file__).parent
    dst = Path(os.environ["AppData"]) / "instamatic"
    if not dst.exists():
        dst.mkdir(parents=True)

    print("No config directory found, creating new one in {dst}".format(dst=dst))

    config_drc = dst / "config"
    for sub_drc in ("microscope", "calibration", "camera"):
        shutil.copytree(str(src / sub_drc), str(config_drc / sub_drc))

    shutil.copy(str(src / "global.yaml"), str(config_drc / "global.yaml"))
    
    os.mkdir(str(dst / "scripts"))
    os.mkdir(str(dst / "logs"))

    print("Configuration directory has been initialized.")
    print("Directory: {dst}".format(dst=dst))
    print("Please review and restart the program.")
    os.startfile(str(dst))
    sys.exit()


def get_base_drc():
    """Figure out where configuration files for instamatic are stored"""
    try:
        search = Path(os.environ["instamatic"])  # if installed in portable way
<<<<<<< HEAD
    except KeyError:
        search = Path(os.environ["AppData"]) / "instamatic"
=======
        logger.debug("Search directory:", search)
    except KeyError:
        search = Path(os.environ["AppData"]) / "instamatic"
        logger.debug("Search directory:", search)
>>>>>>> c1938e70

    if search.exists():
        return search
    else:
        initialize_in_AppData()

    # return Path(__file__).parents[1]


class ConfigObject(object):
    """docstring for ConfigObject"""
    def __init__(self, d):
        super(ConfigObject, self).__init__()
        self.d = d

        for key, value in d.items():
            setattr(self, key, value)

    @classmethod
    def from_file(cls, path):
        return cls(yaml.load(open(str(path), "r")))


base_drc = get_base_drc()
config_drc = base_drc / "config"

# if not config_drc.exists():
#     initialize_in_AppData()

assert config_drc.exists(), "Configuration directory `{config_drc}` does not exist.".format(config_drc=config_drc)
print("Config directory: {config_drc}".format(config_drc=config_drc))

cfg = ConfigObject.from_file(base_drc / "config" / "global.yaml")

microscope = ConfigObject.from_file(base_drc / "config" / "microscope" / "{}.yaml".format(cfg.microscope))
calibration = ConfigObject.from_file(base_drc / "config" / "calibration" / "{}.yaml".format(cfg.calibration))
camera = ConfigObject.from_file(base_drc / "config" / "camera" / "{}.yaml".format(cfg.camera))

scripts_drc = base_drc / "scripts"
logs_drc = base_drc / "logs"

if not scripts_drc.exists():
    scripts_drc.mkdir()
if not logs_drc.exists():
    logs_drc.mkdir()<|MERGE_RESOLUTION|>--- conflicted
+++ resolved
@@ -35,15 +35,10 @@
     """Figure out where configuration files for instamatic are stored"""
     try:
         search = Path(os.environ["instamatic"])  # if installed in portable way
-<<<<<<< HEAD
-    except KeyError:
-        search = Path(os.environ["AppData"]) / "instamatic"
-=======
         logger.debug("Search directory:", search)
     except KeyError:
         search = Path(os.environ["AppData"]) / "instamatic"
         logger.debug("Search directory:", search)
->>>>>>> c1938e70
 
     if search.exists():
         return search
