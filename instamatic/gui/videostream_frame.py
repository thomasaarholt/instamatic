--- conflicted
+++ resolved
@@ -13,11 +13,7 @@
 
 class VideoStreamFrame(Frame):
     """docstring for VideoStreamFrame"""
-<<<<<<< HEAD
-    def __init__(self, parent, stream):
-=======
     def __init__(self, parent, stream, app=None):
->>>>>>> 171e4e33
         super().__init__()
 
         self.stream = stream
@@ -201,11 +197,7 @@
         print(" >> Wrote file:", outfile)
 
     def close(self):
-<<<<<<< HEAD
-        self.stream.stop()
-=======
         self.stream.close()
->>>>>>> 171e4e33
         self.parent.quit()
         # for func in self._atexit_funcs:
             # func()
@@ -289,11 +281,7 @@
     from instamatic import config
     from instamatic.camera import VideoStream
 
-<<<<<<< HEAD
-    stream = VideoStream(cam=config.cfg.camera)
-=======
     stream = VideoStream(cam=config.camera.name)
->>>>>>> 171e4e33
     
     if False:
         threading.Thread(target=ipy_embed).start()
