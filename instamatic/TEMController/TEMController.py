--- conflicted
+++ resolved
@@ -7,26 +7,6 @@
 from instamatic.camera import Camera
 from .microscope import Microscope
 
-<<<<<<< HEAD
-default_cam = config.cfg.camera
-default_tem = config.cfg.microscope
-use_server  = config.cfg.use_tem_server
-
-def initialize(tem_name=default_tem, cam_name=default_cam, stream=True):
-    print(f"Microscope: {tem_name}{' (server)' if use_server else ''}")
-    print(f"Camera    : {cam_name}{' (stream)' if stream else ''}")
-
-    tem = Microscope(tem_name, use_server=use_server)
-    
-    if cam_name:
-        cam = Camera(cam_name, as_stream=stream)
-
-    else:
-        cam = None
-
-    from .TEMController import TEMController
-
-=======
 from typing import Tuple
 import numpy as np
 
@@ -54,7 +34,6 @@
     else:
         cam = None
 
->>>>>>> 171e4e33
     ctrl = TEMController(tem=tem, cam=cam)
 
     return ctrl
