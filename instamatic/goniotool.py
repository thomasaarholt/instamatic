--- conflicted
+++ resolved
@@ -1,13 +1,10 @@
 from functools import wraps
 from instamatic import config
-<<<<<<< HEAD
-=======
 from pywinauto import Application
 import atexit
 import pickle
 import socket
 import subprocess as sp
->>>>>>> 75553c18
 import time
 
 GONIOTOOL_EXE = "C:\\JEOL\\TOOL\\GonioTool.exe"
